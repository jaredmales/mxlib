--- conflicted
+++ resolved
@@ -65,12 +65,8 @@
 endif
 
 OPTIMIZE ?= -O3 -fopenmp -ffast-math
-<<<<<<< HEAD
 EXTRA_LDLIBS ?= -lmxlib $(SOFA_LIB) $(LEVMAR_LIB) -lcfitsio -lboost_system -lboost_filesystem -lgsl $(XPA_LIB)
-=======
-EXTRA_LDLIBS ?= -lmxlib -lsofa_c -llevmar -lcfitsio -lboost_system -lboost_filesystem -lgsl -lxpa
 
->>>>>>> b0001682
 ifneq ($(UNAME),Darwin)
     EXTRA_LDLIBS += -lrt
 endif
