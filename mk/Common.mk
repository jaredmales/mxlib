# Common path and make variable definitions
#
# NOTE: This file should only be edited in mxlib/local, not in the root mxlib directory.
#
SELF_DIR := $(dir $(lastword $(MAKEFILE_LIST)))
-include $(SELF_DIR)/../local/Common.mk

UNAME ?= $(shell uname)
# environments setting -Wl,-dead_strip_dylibs by default break MKL link options
# so we remove it by replacing it with zero if it's there; later parts of the
# Makefile then add to this adjusted LDFLAGS value
LDFLAGS := $(LDFLAGS:-Wl,-dead_strip_dylibs=)

# Set to no in local/Common.mk or in your local Makefile if you never need CUDA
NEED_CUDA ?= yes

ifeq ($(UNAME),Darwin)
	CFLAGS += -D_BSD_SOURCE
	CXXFLAGS += -D_BSD_SOURCE
    # CUDA's effectively unsupported on macOS, so don't bother:
    NEED_CUDA = no
    LIB_SUFFIX = dylib
else
	CFLAGS += -D_XOPEN_SOURCE=700
	CXXFLAGS += -D_XOPEN_SOURCE=700
    LIB_SUFFIX = so
    LDFLAGS += -Wl,-rpath=$(PREFIX)/lib
endif
PREFIX ?= $(HOME)
BIN_PATH ?= $(PREFIX)/bin
LIB_PATH ?= $(PREFIX)/lib
INCLUDE_PATH ?= $(PREFIX)/include
INCLUDES += -I$(INCLUDE_PATH)
ARFLAGS ?= rvs

DEFAULT_OPTIMIZATIONS = -O3 -ffast-math
ifeq ($(UNAME),Linux)
    DEFAULT_OPTIMIZATIONS += -fopenmp
endif
OPTIMIZE ?= $(DEFAULT_OPTIMIZATIONS)

CFLAGS += -std=c99 -fPIC

#Set to -std=c++14 if 17 not supported
CXXVERSION ?= -std=c++17

CXXFLAGS += $(CXXVERSION) -fPIC

USE_FFT_FROM ?= fftw
USE_BLAS_FROM ?= mkl

# Configure includes and libraries based on build options
ifeq ($(USE_BLAS_FROM),mkl)
    $(if ${MKLROOT},,$(warning No value set for environment variable $$MKLROOT))
    BLAS_INCLUDES ?= -DMXLIB_MKL -m64 -I${MKLROOT}/include
    ifeq ($(UNAME),Darwin)
        BLAS_LDFLAGS ?= -L${MKLROOT}/lib -Wl,-rpath,${MKLROOT}/lib
        BLAS_LDLIBS ?= -lmkl_intel_ilp64 -lmkl_sequential -lmkl_core -lpthread -lm -ldl
    endif
    ifeq ($(UNAME),Linux)
        BLAS_LDFLAGS ?= -L${MKLROOT}/lib/intel64 -Wl,--no-as-needed
        BLAS_LDLIBS ?= -lmkl_intel_lp64 -lmkl_gnu_thread -lmkl_core -lgomp -lpthread -lm -ldl
    endif
endif

ifeq ($(USE_BLAS_FROM),openblas)
    BLAS_LDFLAGS ?= $(shell pkg-config --libs-only-L openblas)
    BLAS_LDLIBS ?= $(shell pkg-config --libs-only-l openblas)
endif

ifeq ($(USE_BLAS_FROM),atlas)
    #These are probably what you want for self-compiled atlas
    BLAS_INCLUDES ?= -I/usr/local/atlas/include
    BLAS_LDFLAGS ?= -L/usr/local/atlas/lib
    BLAS_LDLIBS ?= -llapack -lf77blas -lcblas -latlas -lgfortran

    #2018-08-13: These work for apt installed atlas on Ubuntu 18.04
    #BLAS_INCLUDES ?= -I/usr/include/x86_64-linux-gnu/
    #BLAS_LDFLAGS ?= -L/usr/lib/x86_64-linux-gnu/
    #BLAS_LDLIBS ?= -llapack -lf77blas -lcblas -latlas

endif

ifeq ($(USE_FFT_FROM),fftw)
    
    ifeq ($(UNAME),Darwin)
        #Order matters, _threads first.
        FFT_LDLIBS ?= -lfftw3_threads -lfftw3f_threads -lfftw3l_threads -lfftw3 -lfftw3f -lfftw3l    
    endif
    ifeq ($(UNAME),Linux)
        FFT_LDLIBS ?= -lfftw3 -lfftw3f  -lfftw3l
    endif
endif

FITS_LIB = -lcfitsio

BOOST_LIB = -lboost_system -lboost_filesystem

GSL_LIB = -lgsl

EXTRA_LDLIBS ?= $(FITS_LIB) $(BOOST_LIB) $(GSL_LIB) $(SOFA_LIB)

ifneq ($(UNAME),Darwin)
    EXTRA_LDLIBS += -lrt
endif

EXTRA_LDFLAGS ?= -L$(PREFIX)/lib

#FFTW before BLAS so MKL doesn't hijack certain functions
#FFTW:
EXTRA_LDLIBS += $(FFT_LDLIBS)
EXTRA_LDFLAGS += $(FFT_LDFLAGS)

#BLAS:
INCLUDES += $(BLAS_INCLUDES)
EXTRA_LDLIBS += $(BLAS_LDLIBS)
EXTRA_LDFLAGS += $(BLAS_LDFLAGS)

# Eigen
# -I/path/to/folder containing "Eigen" directory
EIGEN_CFLAGS ?= $(shell pkg-config eigen3 --cflags)
INCLUDES += $(EIGEN_CFLAGS)

LDLIBS += $(EXTRA_LDLIBS)
LDFLAGS += $(EXTRA_LDFLAGS)

CFLAGS += $(INCLUDES) $(OPTIMIZE)
CXXFLAGS += $(INCLUDES) $(OPTIMIZE) 

#This is needed to force use of g++ for linking
LINK.o = $(LINK.cc)

ifeq ($(NEED_CUDA),yes)
<<<<<<< HEAD
	CUDA_INCLUDES ?= -I/usr/local/cuda/include/

   CXXFLAGS += -DEIGEN_NO_CUDA $(CUDA_INCLUDES)
=======

   CUDA_INCLUDES ?= -I/usr/local/cuda/include/

   CXXFLAGS += -DEIGEN_NO_CUDA $(CUDA_INCLUDES)

   #CXXFLAGS += -DEIGEN_NO_CUDA
>>>>>>> cb11db72

   HOST_ARCH   := $(shell uname -m)
   CUDA_TARGET_ARCH = $(HOST_ARCH)
   ifneq (,$(filter $(CUDA_TARGET_ARCH),x86_64 aarch64 ppc64le armv7l))
       ifneq ($(CUDA_TARGET_ARCH),$(HOST_ARCH))
           ifneq (,$(filter $(CUDA_TARGET_ARCH),x86_64 aarch64 ppc64le))
               TARGET_SIZE := 64
           else ifneq (,$(filter $(CUDA_TARGET_ARCH),armv7l))
               TARGET_SIZE := 32
           endif
       else
           TARGET_SIZE := $(shell getconf LONG_BIT)
       endif
   else
       $(error ERROR - unsupported value $(CUDA_TARGET_ARCH) for TARGET_ARCH!)
   endif

   # operating system
   HOST_OS   := $(shell uname -s 2>/dev/null | tr "[:upper:]" "[:lower:]")
   TARGET_OS ?= $(HOST_OS)
   ifeq (,$(filter $(TARGET_OS),linux darwin qnx android))
       $(error ERROR - unsupported value $(TARGET_OS) for TARGET_OS!)
   endif

   HOST_COMPILER ?= g++
   NVCC          := nvcc -ccbin $(HOST_COMPILER)

   # internal flags
   NVCCFLAGS   := -m${TARGET_SIZE}
   NVCCFLAGS   +=  -DEIGEN_NO_CUDA -DMXLIB_MKL
   NVCCFLAGS   +=  ${NVCCARCH}

   # Debug build flags
   ifeq ($(dbg),1)
         NVCCFLAGS += -g
         BUILD_TYPE := debug
   else
         BUILD_TYPE := release
   endif

   ALL_CCFLAGS :=
   ALL_CCFLAGS += $(NVCCFLAGS)
   ALL_CCFLAGS += $(EXTRA_NVCCFLAGS)
   ALL_CCFLAGS += $(addprefix -Xcompiler ,$(CXXFLAGS))
   ALL_CCFLAGS += $(addprefix -Xcompiler ,$(EXTRA_CCFLAGS))
   ALL_CCFLAGS +=

   ALL_LDFLAGS :=
   ALL_LDFLAGS += $(ALL_CCFLAGS)
   ALL_LDFLAGS += $(addprefix -Xlinker ,$(LDFLAGS))
   ALL_LDFLAGS += $(addprefix -Xlinker ,$(LDLIBS))


   #build any cu and cpp files through NVCC as needed
   %.o : %.cu
	$(EXEC) $(NVCC) $(ALL_CCFLAGS) $< -c -o $@

   #Finally we define the cuda libs for linking
   CUDA_LIBS ?= -L/usr/local/cuda/lib64/ -lcudart -lcublas -lcufft -lcurand

else
   CUDA_LIBS ?=
endif<|MERGE_RESOLUTION|>--- conflicted
+++ resolved
@@ -131,18 +131,11 @@
 LINK.o = $(LINK.cc)
 
 ifeq ($(NEED_CUDA),yes)
-<<<<<<< HEAD
-	CUDA_INCLUDES ?= -I/usr/local/cuda/include/
+
+   CUDA_INCLUDES ?= -I/usr/local/cuda/include/
 
    CXXFLAGS += -DEIGEN_NO_CUDA $(CUDA_INCLUDES)
-=======
-
-   CUDA_INCLUDES ?= -I/usr/local/cuda/include/
-
-   CXXFLAGS += -DEIGEN_NO_CUDA $(CUDA_INCLUDES)
-
-   #CXXFLAGS += -DEIGEN_NO_CUDA
->>>>>>> cb11db72
+
 
    HOST_ARCH   := $(shell uname -m)
    CUDA_TARGET_ARCH = $(HOST_ARCH)
