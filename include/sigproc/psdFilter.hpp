/** \file psdFilter.hpp
  * \brief Declares and defines a class for filtering with PSDs
  * \ingroup signal_processing_files
  * \author Jared R. Males (jaredmales@gmail.com)
  *
  */

//***********************************************************************//
// Copyright 2015, 2016, 2017, 2018, 2019, 2020 Jared R. Males (jaredmales@gmail.com)
//
// This file is part of mxlib.
//
// mxlib is free software: you can redistribute it and/or modify
// it under the terms of the GNU General Public License as published by
// the Free Software Foundation, either version 3 of the License, or
// (at your option) any later version.
//
// mxlib is distributed in the hope that it will be useful,
// but WITHOUT ANY WARRANTY; without even the implied warranty of
// MERCHANTABILITY or FITNESS FOR A PARTICULAR PURPOSE.  See the
// GNU General Public License for more details.
//
// You should have received a copy of the GNU General Public License
// along with mxlib.  If not, see <http://www.gnu.org/licenses/>.
//***********************************************************************//

#ifndef psdFilter_hpp
#define psdFilter_hpp

#include <vector>
#include <complex>
#include <Eigen/Dense>

#include "../mxError.hpp"
#include "../fft/fft.hpp"
#include "../improc/eigenCube.hpp"

namespace mx
{
namespace sigproc 
{

<<<<<<< HEAD
template<typename _realT, int cuda = 0>
class psdFilter;
=======
namespace psdFilterTypes
{

///Types for different ranks in psdFilter
template<typename realT, size_t rank>
struct arrayT;

template<typename realT>
struct arrayT<realT, 1>
{
   typedef std::vector<realT> realArrayT;
   typedef std::vector<std::complex<realT>> complexArrayT;
   
   static void clear( realArrayT & arr)
   {
      arr.clear();
   }
   
   static void clear( complexArrayT & arr)
   {
      arr.clear();
   }
   
};

template<typename realT>
struct arrayT<realT, 2>
{
   typedef Eigen::Array<realT, Eigen::Dynamic, Eigen::Dynamic> realArrayT;
   typedef Eigen::Array<std::complex<realT>,Eigen::Dynamic, Eigen::Dynamic> complexArrayT;
   
   static void clear( realArrayT & arr)
   {
      arr.resize(0,0);
   }
   
   static void clear( complexArrayT & arr)
   {
      arr.resize(0,0);
   }
};

template<typename realT>
struct arrayT<realT, 3>
{
   typedef improc::eigenCube<realT> realArrayT;
   typedef improc::eigenCube<std::complex<realT>> complexArrayT;
   
   static void clear( realArrayT & arr)
   {
      arr.resize(0,0,0);
   }
   
   static void clear( complexArrayT & arr)
   {
      arr.resize(0,0,0);
   }
};

}
>>>>>>> 38934656

/// A class for filtering noise with PSDs
/** The square-root of the PSD is maintained by this class, either as a pointer to an external array or using internally allocated memory (which will be
  * de-allocated on destruction). 
  * 
  * PSD Requirements: 
  * - the PSD must be in FFT storage order form.  That means including negative frequencies reversed from the end of the end of the array.
  * - the PSD used for this needs to be normalized properly, \ref psds "according to the mxlib standard", to produce filtered noise with the correct statistics.  
  * 
  *
  * Array type varies based on rank. 
  * - For rank==1, the array type is std::vector<realT>
  * - for rank==2, the array type is Eigen::Array<realT, -1, -1>
  * - for rank==3, the array type is mx::improc::eigenCube<realT>
  * and likewise for the complex types.
  * 
  * \tparam _realT real floating type
  * \tparam _rank the rank, or dimension, of the PSD
  *
  * \ingroup psds
  *
  * \todo once fftT has a plan interface with pointers for working memory, use it.
  *
  * \test Verify compilation and initialization of the 3 ranks for psdFilter. \ref tests_sigproc_psdFilter_compile "[test doc]" 
  */
<<<<<<< HEAD
template<typename _realT>
class psdFilter<_realT, 0>
=======
template<typename _realT, size_t _rank>
class psdFilter
>>>>>>> 38934656
{
public:
   
   typedef _realT realT; ///< Real floating point type
   typedef std::complex<_realT> complexT; ///< Complex floating point type.

   static const size_t rank = _rank;

   typedef typename psdFilterTypes::arrayT<realT,rank>::realArrayT realArrayT; ///< std::vector for rank==1, Eigen::Array for rank==2, eigenCube for rank==3.
   typedef typename psdFilterTypes::arrayT<realT,rank>::complexArrayT complexArrayT; ///< std::vector for rank==1, Eigen::Array for rank==2, eigenCube for rank==3.
   
   
protected:

   int m_rows {0}; ///< The number of rows in the filter, and the required number of rows in the noise array.
   int m_cols {0}; ///< The number of columns in the filter, and the required number of columns in the noise array.
   int m_planes {0}; ///< Then number of planes in the filter.
   
   realT m_dFreq1 {1.0}; ///< The frequency scaling of the x-dimension.  Used to scale the output.
   realT m_dFreq2 {1.0}; ///< The frequency scaling of the y-dimension.  Used to scale the output.
   realT m_dFreq3 {1.0}; ///< The frequency scaling of the z-dimension.  Used to scale the output.
   
   realArrayT * m_psdSqrt {nullptr}; ///< Pointer to the real array containing the square root of the PSD.
   bool m_owner {false}; ///< Flag indicates whether or not m_psdSqrt was allocated by this instance, and so must be deallocated.

   mutable complexArrayT m_ftWork;   ///< Working memory for the FFT.  Declared mutable so it can be accessed in the const filter method.
   
   fftT< complexT, complexT,rank,0> m_fft_fwd; ///< FFT object for the forward transform.
   fftT< complexT, complexT,rank,0> m_fft_back; ///< FFT object for the backward transfsorm.
   
public:
   
   ///C'tor.
   /**
     * \test Verify compilation and initialization of the 3 ranks for psdFilter. \ref tests_sigproc_psdFilter_compile "[test doc]" 
     */ 
   psdFilter();
   
   ///Destructor
   ~psdFilter();
   
protected:

   ///Set the sqaure-root of the PSD to be a pointer to an array containing the square root of the properly normalized PSD.
   /** This does not allocate _npsdSqrt, it merely points to the specified array, which remains your responsibility for deallocation, etc.
     *
     * See the discussion of PSD normalization above.
     * 
     * This private version handles the actual setting of m_psdSqrt, which is rank independent.
     * 
     * \returns 0 on success
     * \returns -1 on error
     * 
     * \test Verify compilation and initialization of the 3 ranks for psdFilter. \ref tests_sigproc_psdFilter_compile "[test doc]" 
     */  
   int psdSqrt( realArrayT * npsdSqrt /**< [in] a pointer to an array containing the square root of the PSD. */ );
   
   /// Set the sqaure-root of the PSD.
   /** This allocates _npsdSqrt and fills it with the values in the array.
     *
     * See the discussion of PSD normalization above.
     * 
     * This private version handles the actual setting of m_psdSqrt, which is rank independent.
     * 
     * \returns 0 on success
     * \returns -1 on error
     * 
     * \test Verify compilation and initialization of the 3 ranks for psdFilter. \ref tests_sigproc_psdFilter_compile "[test doc]" 
     */  
   int psdSqrt( const realArrayT & npsdSqrt /**< [in] an array containing the square root of the PSD. */ );
   
   ///Set the size of the filter.
   /** Handles allocation of the m_ftWork array and fftw planning.
     *
     * Requires m_psdSqrt to be set first.  This is called by the psdSqrt() and psd() methods.
     * 
     * This version compiles when rank==1
     * 
     * \test Verify compilation and initialization of the 3 ranks for psdFilter. \ref tests_sigproc_psdFilter_compile "[test doc]" 
     */
   template<size_t crank=rank>
   int setSize(typename std::enable_if<crank==1>::type* = 0 );

   ///Set the size of the filter.
   /** Handles allocation of the m_ftWork array and fftw planning.
     *
     * Requires m_psdSqrt to be set first.  This is called by the psdSqrt() and psd() methods.
     * 
     * This version compiles when rank==2
     * 
     * \test Verify compilation and initialization of the 3 ranks for psdFilter. \ref tests_sigproc_psdFilter_compile "[test doc]" 
     */
   template<size_t crank=rank>
   int setSize(typename std::enable_if<crank==2>::type* = 0 );
   
   ///Set the size of the filter.
   /** Handles allocation of the m_ftWork array and fftw planning.
     *
     * Requires m_psdSqrt to be set first.  This is called by the psdSqrt() and psd() methods.
     * 
     * This version compiles when rank==3
     * 
     * \test Verify compilation and initialization of the 3 ranks for psdFilter. \ref tests_sigproc_psdFilter_compile "[test doc]" 
     */
   template<size_t crank=rank>
   int setSize(typename std::enable_if<crank==3>::type* = 0 );
   
public:   

   ///Get the number of rows in the filter
   /**
     * \returns the current value of m_rows.
     * 
     * \test Verify compilation and initialization of the 3 ranks for psdFilter. \ref tests_sigproc_psdFilter_compile "[test doc]" 
     */ 
   int rows();
   
   ///Get the number of columns in the filter
   /**
     * \returns the current value of m_cols.
     * 
     * \test Verify compilation and initialization of the 3 ranks for psdFilter. \ref tests_sigproc_psdFilter_compile "[test doc]" 
     */
   int cols();
   
   ///Get the number of planes in the filter
   /**
     * \returns the current value of m_planes.
     * 
     * \test Verify compilation and initialization of the 3 ranks for psdFilter. \ref tests_sigproc_psdFilter_compile "[test doc]" 
     */
   int planes();
   
   ///Set the sqaure-root of the PSD to be a pointer to an array containing the square root of the properly normalized PSD.
   /** This does not allocate _npsdSqrt, it merely points to the specified array, which remains your responsibility for deallocation, etc.
     *
     * See the discussion of PSD normalization above.
     * 
     * This version compiles when rank==1
     * 
     * \returns 0 on success
     * \returns -1 on error
     * 
     * \test Verify compilation and initialization of the 3 ranks for psdFilter. \ref tests_sigproc_psdFilter_compile "[test doc]" 
     */  
   template<size_t crank = rank>
   int psdSqrt( realArrayT * npsdSqrt, ///< [in] a pointer to an array containing the square root of the PSD.  
                realT df,              ///< [in] the frequency spacing
                typename std::enable_if<crank==1>::type* = 0
              );
   
   ///Set the sqaure-root of the PSD to be a pointer to an array containing the square root of the properly normalized PSD.
   /** This does not allocate _npsdSqrt, it merely points to the specified array, which remains your responsibility for deallocation, etc.
     *
     * See the discussion of PSD normalization above.
     * 
     * This version compiles when rank==2
     * 
     * \returns 0 on success
     * \returns -1 on error
     * 
     * \test Verify compilation and initialization of the 3 ranks for psdFilter. \ref tests_sigproc_psdFilter_compile "[test doc]" 
     */  
   template<size_t crank = rank>
   int psdSqrt( realArrayT * npsdSqrt, ///< [in] a pointer to an array containing the square root of the PSD. 
                realT dk1,             ///< [in] the frequency spacing along dimension 1
                realT dk2,             ///< [in] the frequency spacing along dimension 2
                typename std::enable_if<crank==2>::type* = 0
              );
   
   ///Set the sqaure-root of the PSD to be a pointer to an array containing the square root of the properly normalized PSD.
   /** This does not allocate _npsdSqrt, it merely points to the specified array, which remains your responsibility for deallocation, etc.
     *
     * See the discussion of PSD normalization above.
     * 
     * This version compiles when rank==3
     * 
     * \returns 0 on success
     * \returns -1 on error
     * 
     * \test Verify compilation and initialization of the 3 ranks for psdFilter. \ref tests_sigproc_psdFilter_compile "[test doc]" 
     */  
   template<size_t crank = rank>
   int psdSqrt( realArrayT * npsdSqrt, ///< [in] a pointer to an array containing the square root of the PSD. 
                realT dk1,             ///< [in] the frequency spacing along dimension 1
                realT dk2,             ///< [in] the frequency spacing along dimension 2
                realT df,              ///< [in] the frequency spacing along dimension 3
                typename std::enable_if<crank==3>::type* = 0
              );
   
   /// Set the sqaure-root of the PSD.
   /** This allocates _npsdSqrt and fills it with th evalues in the array.
     *
     * See the discussion of PSD normalization above.
     * 
     * This version compiles when rank==1
     * 
     * \returns 0 on success
     * \returns -1 on error
     * 
     * \test Verify compilation and initialization of the 3 ranks for psdFilter. \ref tests_sigproc_psdFilter_compile "[test doc]" 
     */  
   template<size_t crank = rank>
   int psdSqrt( const realArrayT & npsdSqrt, ///< [in] an array containing the square root of the PSD.
                realT df,                    ///< [in] the frequency spacing
                typename std::enable_if<crank==1>::type* = 0
              );
   
   ///Set the sqaure-root of the PSD.
   /** This allocates _npsdSqrt and fills it with th evalues in the array.
     *
     * See the discussion of PSD normalization above.
     * 
     * This version compiles when rank==2
     * 
     * \returns 0 on success
     * \returns -1 on error
     * 
     * \test Verify compilation and initialization of the 3 ranks for psdFilter. \ref tests_sigproc_psdFilter_compile "[test doc]" 
     */  
   template<size_t crank = rank>
   int psdSqrt( const realArrayT & npsdSqrt, ///< [in] an array containing the square root of the PSD.
                realT dk1,                   ///< [in] the frequency spacing along dimension 1
                realT dk2,                   ///< [in] the frequency spacing along dimension 2
                typename std::enable_if<crank==2>::type* = 0
              );
   
   ///Set the sqaure-root of the PSD.
   /** This allocates _npsdSqrt and fills it with th evalues in the array.
     *
     * See the discussion of PSD normalization above.
     * 
     * This version compiles when rank==3
     * 
     * \returns 0 on success
     * \returns -1 on error
     * 
     * \test Verify compilation and initialization of the 3 ranks for psdFilter. \ref tests_sigproc_psdFilter_compile "[test doc]" 
     */  
   template<size_t crank = rank>
   int psdSqrt( const realArrayT & npsdSqrt, ///< [in] an array containing the square root of the PSD.
                realT dk1,                   ///< [in] the frequency spacing along dimension 1
                realT dk2,                   ///< [in] the frequency spacing along dimension 2
                realT df,                    ///< [in] the frequency spacing along dimension 3
                typename std::enable_if<crank==3>::type* = 0
              );
   
   ///Set the sqaure-root of the PSD from the PSD.
   /** This allocates _npsdSqrt and fills it with the square root of the values in the array.
     *
     * See the discussion of PSD normalization above.
     * 
     * This version compiles when rank==1
     * 
     * \returns 0 on success
     * \returns -1 on error
     * 
     * \test Verify compilation and initialization of the 3 ranks for psdFilter. \ref tests_sigproc_psdFilter_compile "[test doc]" 
     */
   template<size_t crank=rank>
   int psd( const realArrayT & npsd, ///< [in] an array containing the PSD
            const realT df,          ///< [in] the frequency spacing
            typename std::enable_if<crank==1>::type* = 0
          );

   ///Set the sqaure-root of the PSD from the PSD.
   /** This allocates _npsdSqrt and fills it with the square root of the values in the array.
     *
     * See the discussion of PSD normalization above.
     * 
     * This version compiles when rank==2
     * 
     * \returns 0 on success
     * \returns -1 on error
     * 
     * \test Verify compilation and initialization of the 3 ranks for psdFilter. \ref tests_sigproc_psdFilter_compile "[test doc]" 
     */
   template<size_t crank=rank>
   int psd( const realArrayT & npsd, ///< [in] an array containing the PSD
            const realT dk1,         ///< [in] the frequency spacing along dimension 1
            const realT dk2,         ///< [in] the frequency spacing along dimension 2
            typename std::enable_if<crank==2>::type* = 0
          );
   
   ///Set the sqaure-root of the PSD from the PSD.
   /** This allocates _npsdSqrt and fills it with the square root of the values in the array.
     *
     * See the discussion of PSD normalization above.
     * 
     * This version compiles when rank==3
     * 
     * \returns 0 on success
     * \returns -1 on error
     * 
     * \test Verify compilation and initialization of the 3 ranks for psdFilter. \ref tests_sigproc_psdFilter_compile "[test doc]" 
     */
   template<size_t crank=rank>
   int psd( const realArrayT & npsd, ///< [in] an array containing the PSD
            const realT dk1,         ///< [in] the frequency spacing along dimension 1
            const realT dk2,         ///< [in] the frequency spacing along dimension 2
            const realT df,          ///< [in] the frequency spacing along dimension 3
            typename std::enable_if<crank==3>::type* = 0
          );
   
   ///De-allocate all working memory and reset to initial state.
   /**
     *
     * \test Verify compilation and initialization of the 3 ranks for psdFilter. \ref tests_sigproc_psdFilter_compile "[test doc]" 
     */ 
   void clear();
   
   
   ///Apply the filter.
   /**
     * This version compiles when rank==1
     * 
     * \returns 0 on success
     * \returns -1 on error
     * 
     * \test Verify filtering and noise normalization. \ref tests_sigproc_psdFilter_filter "[test doc]" 
     */ 
   template<size_t crank=rank>
   int filter( realArrayT & noise,             ///< [in/out] the noise field of size rows() X cols(), which is filtered in-place. 
               realArrayT * noiseIm = nullptr, ///< [out] [optional] an array to fill with the imaginary output of the filter, allowing 2-for-1 calculation.
               typename std::enable_if<crank==1>::type* = 0
             ) const;
   
   ///Apply the filter.
   /**
     * This version compiles when rank==2
     * 
     * \returns 0 on success
     * \returns -1 on error
     * 
     * \test Verify filtering and noise normalization. \ref tests_sigproc_psdFilter_filter "[test doc]" 
     */ 
   template<size_t crank=rank>
   int filter( realArrayT & noise,             ///< [in/out] the noise field of size rows() X cols(), which is filtered in-place. 
               realArrayT * noiseIm = nullptr, ///< [out] [optional] an array to fill with the imaginary output of the filter, allowing 2-for-1 calculation.
               typename std::enable_if<crank==2>::type* = 0
             ) const;
             
   ///Apply the filter.
   /**
     * This version compiles when rank==3
     * 
     * \returns 0 on success
     * \returns -1 on error
     * 
     * \test Verify filtering and noise normalization. \ref tests_sigproc_psdFilter_filter "[test doc]" 
     */ 
   template<size_t crank=rank>
   int filter( realArrayT & noise,             ///< [in/out] the noise field of size rows() X cols(), which is filtered in-place. 
               realArrayT * noiseIm = nullptr, ///< [out] [optional] an array to fill with the imaginary output of the filter, allowing 2-for-1 calculation.
               typename std::enable_if<crank==3>::type* = 0
             ) const;
             
   ///Apply the filter.
   /**
     * \returns 0 on success
     * \returns -1 on error
     * 
     * \test Verify filtering and noise normalization. \ref tests_sigproc_psdFilter_filter "[test doc]" 
     */ 
   int operator()( realArrayT & noise /**< [in/out] the noise field of size rows() X cols(), which is filtered in-place. */ ) const;
   
   ///Apply the filter.
   /**
     * \returns 0 on success
     * \returns -1 on error
     * 
     * \test Verify filtering and noise normalization. \ref tests_sigproc_psdFilter_filter "[test doc]" 
     */ 
   int operator()( realArrayT & noise,  ///< [in/out] the noise field of size rows() X cols(), which is filtered in-place. 
                   realArrayT & noiseIm ///< [out] [optional] an array to fill with the imaginary output of the filter, allowing 2-for-1 calculation.
                 ) const; 
};

template<typename realT, size_t rank>
psdFilter<realT,rank>::psdFilter()
{
}

template<typename realT, size_t rank>
psdFilter<realT,rank>::~psdFilter()
{
   if(m_psdSqrt && m_owner)
   {
      delete m_psdSqrt;
   }
}

template<typename realT, size_t rank>
int psdFilter<realT,rank>::psdSqrt( realArrayT * npsdSqrt )
{
   if(m_psdSqrt && m_owner)
   {
      delete m_psdSqrt;
   }
   
   m_psdSqrt = npsdSqrt;
   m_owner = false;
   
   setSize();
   
   return 0;
}

template<typename realT, size_t rank>
int psdFilter<realT,rank>::psdSqrt( const realArrayT & npsdSqrt )
{
   if(m_psdSqrt && m_owner)
   {
      delete m_psdSqrt;
   }
   
   m_psdSqrt = new realArrayT;
   
   (*m_psdSqrt) = npsdSqrt;
   m_owner = true;
   
   setSize();
      
   return 0;
}

template<typename realT, size_t rank>
template<size_t crank>
int psdFilter<realT,rank>::setSize(typename std::enable_if<crank==1>::type* )
{
   if( m_psdSqrt == 0)
   {
      mxError("psdFilter", MXE_PARAMNOTSET, "m_psdSqrt has not been set yet, is still NULL.");
      return -1;
   }
   
   if( m_rows == m_psdSqrt->size() )
   {
      return 0;
   }
   
   m_rows = m_psdSqrt->size();
   m_cols = 1;
   m_planes = 1;
   
   m_ftWork.resize(m_rows);

   m_fft_fwd.plan(m_rows, MXFFT_FORWARD, true);
      
   m_fft_back.plan(m_rows, MXFFT_BACKWARD, true);      

   return 0;
}

template<typename realT, size_t rank>
template<size_t crank>
int psdFilter<realT,rank>::setSize(typename std::enable_if<crank==2>::type* )
{
   if( m_psdSqrt == 0)
   {
      mxError("psdFilter", MXE_PARAMNOTSET, "m_psdSqrt has not been set yet, is still NULL.");
      return -1;
   }
   
   if( m_rows == m_psdSqrt->rows() && m_cols == m_psdSqrt->cols())
   {
      return 0;
   }
   
   m_rows = m_psdSqrt->rows();
   m_cols = m_psdSqrt->cols();
   m_planes = 1;
   
   m_ftWork.resize(m_rows, m_cols);

   m_fft_fwd.plan(m_rows, m_cols, MXFFT_FORWARD, true);
      
   m_fft_back.plan(m_rows, m_cols, MXFFT_BACKWARD, true);      

   return 0;
}

template<typename realT, size_t rank>
template<size_t crank>
int psdFilter<realT,rank>::setSize(typename std::enable_if<crank==3>::type* )
{
   if( m_psdSqrt == 0)
   {
      mxError("psdFilter", MXE_PARAMNOTSET, "m_psdSqrt has not been set yet, is still NULL.");
      return -1;
   }
   
   if( m_rows == m_psdSqrt->rows() && m_cols == m_psdSqrt->cols() && m_planes == m_psdSqrt->planes())
   {
      return 0;
   }
   
   m_rows = m_psdSqrt->rows();
   m_cols = m_psdSqrt->cols();
   m_planes = m_psdSqrt->planes();
   
   m_ftWork.resize(m_rows, m_cols, m_planes);

   m_fft_fwd.plan(m_planes, m_rows, m_cols, MXFFT_FORWARD, true);
      
   m_fft_back.plan(m_planes, m_rows, m_cols, MXFFT_BACKWARD, true);      

   return 0;
}

template<typename realT, size_t rank>
int psdFilter<realT,rank>::rows()
{
   return m_rows;
}
   
template<typename realT, size_t rank>
int psdFilter<realT,rank>::cols()
{
   return m_cols;
}

template<typename realT, size_t rank>
int psdFilter<realT,rank>::planes()
{
   return m_planes;
}

template<typename realT, size_t rank>
template<size_t crank>
int psdFilter<realT,rank>::psdSqrt( realArrayT * npsdSqrt,
                                    realT df,
                                    typename std::enable_if<crank==1>::type*
                                  )
{
   m_dFreq1 = df;
   return psdSqrt(npsdSqrt);
}

template<typename realT, size_t rank>
template<size_t crank>
int psdFilter<realT,rank>::psdSqrt( realArrayT * npsdSqrt,
                                    realT dk1,
                                    realT dk2,
                                    typename std::enable_if<crank==2>::type*
                                  )
{
   m_dFreq1 = dk1;
   m_dFreq2 = dk2;
   return psdSqrt(npsdSqrt);
}

template<typename realT, size_t rank>
template<size_t crank>
int psdFilter<realT,rank>::psdSqrt( realArrayT * npsdSqrt,
                                    realT dk1,
                                    realT dk2,
                                    realT df,
                                    typename std::enable_if<crank==3>::type*
                                  )
{
   m_dFreq1 = dk1;
   m_dFreq2 = dk2;
   m_dFreq3 = df;
   return psdSqrt(npsdSqrt);
}

template<typename realT, size_t rank>
template<size_t crank>
int psdFilter<realT,rank>::psdSqrt( const realArrayT & npsdSqrt,
                                    realT df,
                                    typename std::enable_if<crank==1>::type*
                                 )
{
   m_dFreq1 = df;
   return psdSqrt(npsdSqrt);
}

template<typename realT, size_t rank>
template<size_t crank>
int psdFilter<realT,rank>::psdSqrt( const realArrayT & npsdSqrt,
                                    realT dk1,
                                    realT dk2,
                                    typename std::enable_if<crank==2>::type*
                                 )
{
   m_dFreq1 = dk1;
   m_dFreq2 = dk2;
   return psdSqrt(npsdSqrt);
}

template<typename realT, size_t rank>
template<size_t crank>
int psdFilter<realT,rank>::psdSqrt( const realArrayT & npsdSqrt,
                                    realT dk1,
                                    realT dk2,
                                    realT df,
                                    typename std::enable_if<crank==3>::type*
                                 )
{
   m_dFreq1 = dk1;
   m_dFreq2 = dk2;
   m_dFreq3 = df;
   return psdSqrt(npsdSqrt);
}

template<typename realT, size_t rank>
template<size_t crank>
int psdFilter<realT,rank>::psd( const realArrayT & npsd,
                                const realT df1,
                                typename std::enable_if<crank==1>::type*
                              )
{
   if(m_psdSqrt && m_owner)
   {
      delete m_psdSqrt;
   }
   
   m_psdSqrt = new realArrayT;
   
   //Vector
   m_psdSqrt->resize(npsd.size());
   for(size_t n=0;n<npsd.size();++n) (*m_psdSqrt)[n] = sqrt(npsd[n]);
   
   m_owner = true;
   
   m_dFreq1 = df1;
   
   setSize();
      
   return 0;
}

template<typename realT, size_t rank>
template<size_t crank>
int psdFilter<realT,rank>::psd( const realArrayT & npsd,
                                const realT dk1,
                                const realT dk2,
                                typename std::enable_if<crank==2>::type*
                              )
{
   if(m_psdSqrt && m_owner)
   {
      delete m_psdSqrt;
   }
   
   m_psdSqrt = new realArrayT;
   
   (*m_psdSqrt) = npsd.sqrt();
   m_owner = true;
   
   m_dFreq1 = dk1;
   m_dFreq2 = dk2;
   
   setSize();
      
   return 0;
}

template<typename realT, size_t rank>
template<size_t crank>
int psdFilter<realT,rank>::psd( const realArrayT & npsd,
                                const realT dk1,
                                const realT dk2,
                                const realT df,
                                typename std::enable_if<crank==3>::type*
                              )
{
   if(m_psdSqrt && m_owner)
   {
      delete m_psdSqrt;
   }
   
   m_psdSqrt = new realArrayT;
   
   //Cube
   m_psdSqrt->resize(npsd.rows(), npsd.cols(), npsd.planes());
   for(int pp=0;pp <npsd.planes();++pp) 
   {
      for(int cc=0; cc<npsd.cols(); ++cc)
      {
         for(int rr=0; rr<npsd.rows(); ++rr)
         {
            m_psdSqrt->image(pp)(rr,cc) = sqrt(npsd.image(pp)(rr,cc));
         }
      }
   }
   
   m_owner = true;
   
   m_dFreq1 = dk1;
   m_dFreq2 = dk2;
   m_dFreq3 = df;
   
   setSize();
      
   return 0;
}

template<typename realT, size_t rank>
void psdFilter<realT,rank>::clear()
{
   //m_ftWork.resize(0,0);
   psdFilterTypes::arrayT<realT,rank>::clear(m_ftWork);
   
   m_rows = 0;
   m_cols = 0;
   m_planes = 0;
   
   if(m_psdSqrt && m_owner)
   {
      delete m_psdSqrt;
      m_psdSqrt = 0;
   }
}
   
template<typename realT, size_t rank>
template<size_t crank>
int psdFilter<realT,rank>::filter( realArrayT & noise, 
                                   realArrayT * noiseIm,
                                   typename std::enable_if<crank==1>::type*
                                 ) const
{
   for(int nn=0; nn< noise.size(); ++nn) m_ftWork[nn] = complexT(noise[nn],0);
   
   //Transform complex noise to Fourier domain.
   m_fft_fwd(m_ftWork.data(), m_ftWork.data() );
   
   //Apply the filter.
   for(int nn=0;nn<m_ftWork.size();++nn) m_ftWork[nn] *= (*m_psdSqrt)[nn];
        
   m_fft_back(m_ftWork.data(), m_ftWork.data());
   
   //Now take the real part, and normalize.
   realT norm = sqrt(noise.size()/m_dFreq1);
   for(int nn=0;nn<m_ftWork.size();++nn) noise[nn] = m_ftWork[nn].real()/norm;
   
   if(noiseIm != nullptr)
   {
      for(int nn=0;nn<m_ftWork.size();++nn) (*noiseIm)[nn] = m_ftWork[nn].imag()/norm;
   }
   
   return 0;
}

template<typename realT, size_t rank>
template<size_t crank>
int psdFilter<realT,rank>::filter( realArrayT & noise, 
                                   realArrayT * noiseIm,
                                   typename std::enable_if<crank==2>::type*
                                 ) const
{
   //Make noise a complex number
   for(int ii=0;ii<noise.rows();++ii)
   {
      for(int jj=0; jj<noise.cols(); ++jj)
      {
         m_ftWork(ii,jj) = complexT(noise(ii,jj),0);
      }
   }
   
   //Transform complex noise to Fourier domain.
   m_fft_fwd(m_ftWork.data(), m_ftWork.data() );
   
   //Apply the filter.
   m_ftWork *= *m_psdSqrt;
        
   m_fft_back(m_ftWork.data(), m_ftWork.data());
   
   realT norm = sqrt(noise.rows()*noise.cols()/(m_dFreq1*m_dFreq2));
   
   //Now take the real part, and normalize.
   noise = m_ftWork.real()/norm;
   
   if(noiseIm != nullptr)
   {
      *noiseIm = m_ftWork.imag()/norm;
   }
   
   return 0;
}

template<typename realT, size_t rank>
template<size_t crank>
int psdFilter<realT,rank>::filter( realArrayT & noise, 
                                   realArrayT * noiseIm,
                                   typename std::enable_if<crank==3>::type*
                                 ) const
{
   //Make noise a complex number
   for(int pp=0;pp<noise.planes();++pp)
   {
      for(int ii=0;ii<noise.rows();++ii)
      {
         for(int jj=0; jj<noise.cols(); ++jj)
         {
            m_ftWork.image(pp)(ii,jj) = complexT(noise.image(pp)(ii,jj),0);
         }
      }
   }
   
   //Transform complex noise to Fourier domain.
   m_fft_fwd(m_ftWork.data(), m_ftWork.data() );
   
   //Apply the filter.
   for(int pp=0;pp<noise.planes();++pp)  m_ftWork.image(pp) *= m_psdSqrt->image(pp);
        
   m_fft_back(m_ftWork.data(), m_ftWork.data());
   
   //Now take the real part, and normalize.
   
   realT norm = sqrt(m_rows*m_cols*m_planes/(m_dFreq1*m_dFreq2*m_dFreq3));
   for(int pp=0; pp< noise.planes();++pp)  noise.image(pp) = m_ftWork.image(pp).real()/norm;
   
   if(noiseIm != nullptr)
   {
      for(int pp=0; pp< noise.planes();++pp) noiseIm->image(pp) = m_ftWork.image(pp).imag()/norm;
   }
   
   return 0;
}

template<typename realT, size_t rank>
int psdFilter<realT,rank>::operator()( realArrayT & noise ) const
{
   return filter(noise);
}

template<typename realT, size_t rank>
int psdFilter<realT,rank>::operator()( realArrayT & noise,
                                       realArrayT & noiseIm
                                     ) const
{
   return filter(noise, &noiseIm);
}

} //namespace sigproc 
} //namespace mx

#endif //psdFilter_hpp<|MERGE_RESOLUTION|>--- conflicted
+++ resolved
@@ -40,10 +40,7 @@
 namespace sigproc 
 {
 
-<<<<<<< HEAD
-template<typename _realT, int cuda = 0>
-class psdFilter;
-=======
+
 namespace psdFilterTypes
 {
 
@@ -104,7 +101,10 @@
 };
 
 }
->>>>>>> 38934656
+
+//Forward declaration
+template<typename _realT, size_t rank, int cuda = 0>
+class psdFilter;
 
 /// A class for filtering noise with PSDs
 /** The square-root of the PSD is maintained by this class, either as a pointer to an external array or using internally allocated memory (which will be
@@ -130,13 +130,8 @@
   *
   * \test Verify compilation and initialization of the 3 ranks for psdFilter. \ref tests_sigproc_psdFilter_compile "[test doc]" 
   */
-<<<<<<< HEAD
-template<typename _realT>
-class psdFilter<_realT, 0>
-=======
 template<typename _realT, size_t _rank>
-class psdFilter
->>>>>>> 38934656
+class psdFilter<_realT, _rank, 0>
 {
 public:
    
