--- conflicted
+++ resolved
@@ -216,8 +216,7 @@
          for(size_t m=0;m<tform1.size();++m)
          {
             // Apply the phase shift to form the 2nd time series
-<<<<<<< HEAD
-=======
+
             //if(dphase2[m] != 0)
             //{
            /*  realT ang1 = std::arg(tform1[m]);
@@ -235,7 +234,6 @@
             {
                tform2[m] = tform2[m]*exp( std::complex<realT>(0, -1*(dang-half_pi<realT>()) ));
             }*/
->>>>>>> 1ee661d9
              
             tform2[m] = tform1[m]*exp( std::complex<realT>(0, half_pi<realT>() ));
             
