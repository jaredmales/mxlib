--- conflicted
+++ resolved
@@ -43,12 +43,8 @@
                        std::vector<realT> & bins,                    ///< [in] The bin sizes to use to calculate the variances.
                        std::vector<realT> & freq,                    ///< [in] The Frequency grid of the input PSD
                        std::vector<realT> & fmPSD,                   ///< [in] The open-loop Fourier mode PSD.
-<<<<<<< HEAD
-                       std::vector<realT> & pkFreqs,            ///< [in] The phase angle between the two Fourier components, as a function of freq.
-=======
                        std::vector<realT> & pkFreqs,            ///< [in] The phase angle between the two Fourier components, as a function of freq.*/
                        probImageT & phProb,
->>>>>>> 679ef67e
                        std::vector<std::complex<realT>> & fmXferFxn, ///< [in] The complex error transfer function, as a function of freq
                        std::vector<realT> & nPSD,                    ///< [in] The open-loop noise PSD
                        std::vector<std::complex<realT>> & nXferFxn,  ///< [in] The noise transfer function, as a function of freq
@@ -68,28 +64,13 @@
 
    //**< Fill in the delta phase from the peaks
    //And augment the h+ to h- phase shift to two sided form
-<<<<<<< HEAD
    std::vector<realT> fmDeltaPhase(fmPSD.size(),0);
-=======
-   std::vector<realT> fmDeltaPhase(fmPSD.size(),0);//pi<realT>());
->>>>>>> 679ef67e
 
    realT f0 = freq[0];
    realT df = freq[1] - freq[0];
    
    for(size_t n=0; n<pkFreqs.size(); ++n)
    {
-<<<<<<< HEAD
-      int i0 = (pkFreqs[n]-1.5-f0)/df;
-      int i1 = i0 + 3./df;
-      
-      if(i0 < 0) i0 = 0;
-      if(i1 > fmDeltaPhase.size()-1) i1 = fmDeltaPhase.size()-1;
-      std::cerr << i0 << " " << i1 << "\n";
-      
-      for(int i=i0; i<= i1; ++i) fmDeltaPhase[i] = half_pi<realT>();
-   }
-=======
       int i0 = (pkFreqs[n]-.1*pkFreqs[n]-f0)/df;
       int i1 = i0 + (2*0.1*pkFreqs[n])/df;
       
@@ -125,7 +106,6 @@
 //    std::cerr << '\n';
 //    
    std::vector<realT> dphase2;
->>>>>>> 679ef67e
    
    sigproc::augment1SidedPSD( dphase2, fmDeltaPhase, !hasZero, 1.0);
 
@@ -238,34 +218,8 @@
          for(size_t m=0;m<tform1.size();++m)
          {
             // Apply the phase shift to form the 2nd time series
-<<<<<<< HEAD
-            if(dphase2[m] != 0)
-            {
-               tform2[m] = tform1[m]*exp( std::complex<realT>(0, dphase2[m] ));//+ 0.02*std::complex<realT>(nm(n,0), nm(n,0));
-            }
-=======
-            //if(dphase2[m] != 0)
-            //{
-             realT ang1 = std::arg(tform1[m]);
-             realT ang2 = std::arg(tform2[m]);
-             realT dang = ang2-ang1;
-            
-             /*
-            if(dphase2[m] != 0)
-            {
-            //tform2[m] = tform1[m]*exp( std::complex<realT>(0, half_pi<realT>() ));//+ 0.02*std::complex<realT>(nm(n,0), nm(n,0));
-            
-               tform2[m] = tform1[m]*exp( std::complex<realT>(0, -dphase2[m] ));//+ 0.02*std::complex<realT>(nm(n,0), nm(n,0));
-            }
-            else
-            {
-               tform2[m] = tform2[m]*exp( std::complex<realT>(0, -1*(dang-half_pi<realT>()) ));
-            }*/
              
             tform2[m] = tform1[m]*exp( std::complex<realT>(0, half_pi<realT>() ));
-            
-            //}
->>>>>>> 679ef67e
             
             //Xpply the augmented ETF to two time-series
             tform1[m] *= xfer2[m]/std::complex<realT>(tform1.size(),0) ;
